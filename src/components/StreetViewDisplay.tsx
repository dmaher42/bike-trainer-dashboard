--- conflicted
+++ resolved
@@ -11,11 +11,7 @@
 import {
   STREET_VIEW_MAX_PAN_MS,
   STREET_VIEW_MIN_PAN_MS,
-<<<<<<< HEAD
   STREET_VIEW_MIN_SMOOTH_PAN_MS,
-=======
-  STREET_VIEW_MIN_SMOOTHING_MS,
->>>>>>> 6a10097f
 } from "../types/settings";
 
 const MIN_POINTS_FOR_STREET_VIEW = 2;
@@ -660,7 +656,6 @@
     };
 
     const rawPanMs = Number.isFinite(streetViewPanMs)
-<<<<<<< HEAD
       ? Math.min(
           STREET_VIEW_MAX_PAN_MS,
           Math.max(STREET_VIEW_MIN_PAN_MS, Math.trunc(streetViewPanMs ?? 0)),
@@ -675,19 +670,6 @@
         : Math.max(STREET_VIEW_MIN_SMOOTH_PAN_MS, basePanMs);
 
     const panMs = panoChanged ? 0 : panDurationMs;
-=======
-      ? Math.trunc(streetViewPanMs ?? 0)
-      : 0;
-    const basePanMs =
-      headingMode === "fixed" || rawPanMs <= 0
-        ? 0
-        : Math.min(
-            STREET_VIEW_MAX_PAN_MS,
-            Math.max(STREET_VIEW_MIN_SMOOTHING_MS, rawPanMs),
-          );
-
-    const panMs = panoChanged ? 0 : basePanMs;
->>>>>>> 6a10097f
 
     const requiresHeadingUpdate = headingDelta >= 0.1 || pitchDelta >= 0.1;
 
@@ -697,7 +679,6 @@
       cancelOngoingAnimation();
       panorama.setPov({ heading: targetHeading, pitch: targetPitch, zoom: 1 });
     } else {
-<<<<<<< HEAD
       const currentPov = panorama.getPov
         ? panorama.getPov()
         : { heading: effectiveHeading, pitch: targetPitch, zoom: 1 };
@@ -726,24 +707,6 @@
             rafIdRef.current = null;
             return;
           }
-=======
-      cancelOngoingAnimation();
-      animStartRef.current = now;
-      lastFrameMsRef.current = 0;
-      startHeadingRef.current = currentHeading;
-      startPitchRef.current = currentPitch;
-      targetHeadingRef.current = targetHeading;
-      targetPitchRef.current = targetPitch;
-
-      const duration = panMs;
-
-      const animate = (time: number) => {
-        const panoramaInstance = panoramaRef.current;
-        if (!panoramaInstance) {
-          rafIdRef.current = null;
-          return;
-        }
->>>>>>> 6a10097f
 
           if (lastFrameMsRef.current && time - lastFrameMsRef.current < MIN_FRAME_DELTA) {
             rafIdRef.current = requestAnimationFrame(animate);
@@ -764,11 +727,7 @@
           const nextPitch =
             startPitchRef.current + (targetPitchRef.current - startPitchRef.current) * eased;
 
-<<<<<<< HEAD
           panoramaInstance.setPov({ heading: nextHeading, pitch: nextPitch });
-=======
-        panoramaInstance.setPov({ heading: nextHeading, pitch: nextPitch, zoom: 1 });
->>>>>>> 6a10097f
 
           if (t < 1) {
             rafIdRef.current = requestAnimationFrame(animate);
