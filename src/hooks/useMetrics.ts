<<<<<<< HEAD
import { useEffect, useMemo, useRef, useState } from "react";

import { Metrics, Sample } from "../types";

const INITIAL_METRICS: Metrics = {
  power: 0,
  cadence: 0,
  speed: 0,
  distance: 0,
  hr: 0,
};

const formatElapsed = (totalSeconds: number) => {
  const minutes = Math.floor(totalSeconds / 60);
  const seconds = Math.floor(totalSeconds % 60);
  const hours = Math.floor(minutes / 60);
  const remMinutes = minutes % 60;
  if (hours > 0) {
    return `${hours}:${remMinutes.toString().padStart(2, "0")}:${seconds
      .toString()
      .padStart(2, "0")}`;
  }
  return `${remMinutes}:${seconds.toString().padStart(2, "0")}`;
};

const computeSimulatedMetrics = (elapsedSeconds: number, previous: Metrics): Metrics => {
  const power = 200 + 40 * Math.sin(elapsedSeconds / 8) + (Math.random() - 0.5) * 20;
  const cadence = 90 + 5 * Math.sin((elapsedSeconds + 3) / 6) + (Math.random() - 0.5) * 5;
  const speed = 32 + 4 * Math.sin((elapsedSeconds + 1) / 7) + (Math.random() - 0.5) * 2;
  const hr = 150 + 8 * Math.sin((elapsedSeconds + 2) / 10) + (Math.random() - 0.5) * 6;
  const distance = previous.distance + Math.max(speed, 0) / 3600;

  return {
    power: Math.max(power, 0),
    cadence: Math.max(cadence, 0),
    speed: Math.max(speed, 0),
    distance,
    hr: Math.max(hr, 0),
  };
};

export interface UseMetricsResult {
  metrics: Metrics;
  samples: Sample[];
  elapsed: string;
  startRide: () => boolean;
  stopRide: () => boolean;
  resetRide: () => boolean;
}

export const useMetrics = (simulate: boolean, rideOn: boolean): UseMetricsResult => {
  const [metrics, setMetrics] = useState<Metrics>(INITIAL_METRICS);
  const [samples, setSamples] = useState<Sample[]>([]);
  const [elapsedSeconds, setElapsedSeconds] = useState(0);
  const [isRunning, setIsRunning] = useState(false);

  const metricsRef = useRef<Metrics>(INITIAL_METRICS);
  const intervalRef = useRef<ReturnType<typeof setInterval> | null>(null);
  const elapsedRef = useRef(0);

  useEffect(() => {
    metricsRef.current = metrics;
  }, [metrics]);

  useEffect(() => {
    if (!rideOn && isRunning) {
      setIsRunning(false);
    }
  }, [rideOn, isRunning]);

  useEffect(() => {
    if (!isRunning) {
      if (intervalRef.current) {
        clearInterval(intervalRef.current);
        intervalRef.current = null;
      }
      return;
    }

    intervalRef.current = setInterval(() => {
      const nextElapsed = elapsedRef.current + 1;
      elapsedRef.current = nextElapsed;
      setElapsedSeconds(nextElapsed);

      const nextMetrics = simulate
        ? computeSimulatedMetrics(nextElapsed, metricsRef.current)
        : metricsRef.current;

      metricsRef.current = nextMetrics;
      setMetrics(nextMetrics);

      const sample: Sample = {
        ts: Date.now(),
        elapsed: nextElapsed,
        ...nextMetrics,
      };

      setSamples((prev) => [...prev, sample]);
    }, 1000);

    return () => {
      if (intervalRef.current) {
        clearInterval(intervalRef.current);
        intervalRef.current = null;
      }
    };
  }, [isRunning, simulate]);

  useEffect(() => {
    return () => {
      if (intervalRef.current) {
        clearInterval(intervalRef.current);
      }
    };
  }, []);

  const startRide = () => {
    if (isRunning) {
      return false;
    }
    setIsRunning(true);
    return true;
  };

  const stopRide = () => {
    if (!isRunning) {
      return false;
    }
    setIsRunning(false);
    return true;
  };

  const resetRide = () => {
    setIsRunning(false);
    elapsedRef.current = 0;
    setElapsedSeconds(0);
    metricsRef.current = INITIAL_METRICS;
    setMetrics(INITIAL_METRICS);
    setSamples([]);
    return true;
  };

  const elapsed = useMemo(() => formatElapsed(elapsedSeconds), [elapsedSeconds]);
=======
import { useEffect, useState, useRef, useCallback } from "react";
import { Metrics, Sample } from "../types";
import { speedFromPower } from "../utils/metricsUtils";

export function useMetrics(sim: boolean, rideOn: boolean) {
  const [metrics, setMetrics] = useState<Metrics>({
    power: 0,
    cadence: 0,
    speed: 0,
    distance: 0,
    hr: 0,
  });
  const [samples, setSamples] = useState<Sample[]>([]);
  const [startTs, setStartTs] = useState<number | null>(null);
  const lastUpdateRef = useRef<number | null>(null);

  useEffect(() => {
    let rafId: number;
    function tick(ts: number) {
      if (!lastUpdateRef.current) lastUpdateRef.current = ts;
      const dt = (ts - lastUpdateRef.current) / 1000;
      lastUpdateRef.current = ts;

      if (rideOn) {
        setMetrics((m) => {
          const speed = m.speed || (sim ? speedFromPower(m.power) : 0);
          const distance = m.distance + (speed * dt) / 3600;
          return { ...m, distance };
        });
        setSamples((arr) => {
          const now = Date.now();
          const elapsed = startTs ? (now - startTs) / 1000 : 0;
          const m = metrics;
          const row: Sample = {
            ts: now,
            elapsed,
            power: m.power,
            cadence: m.cadence,
            speed: m.speed,
            distance: m.distance,
            hr: m.hr,
          };
          if (arr.length === 0 || now - arr[arr.length - 1].ts > 500) {
            return [...arr, row];
          }
          return arr;
        });
      }
      rafId = requestAnimationFrame(tick);
    }
    rafId = requestAnimationFrame(tick);
    return () => cancelAnimationFrame(rafId);
  }, [rideOn, startTs, sim, metrics]);

  useEffect(() => {
    if (!sim) return;
    let id = setInterval(() => {
      if (!rideOn) return;
      setMetrics((m) => {
        const t = (Date.now() / 1000) % 1000;
        const power = 180 + 40 * Math.sin(t * 0.4) + 20 * Math.cos(t * 0.9);
        const cadence = 85 + 5 * Math.sin(t * 0.7);
        const speed = speedFromPower(power);
        const hr = 120 + Math.round(15 * Math.sin(t * 0.2));
        return { ...m, power, cadence, speed, hr };
      });
    }, 250);
    return () => clearInterval(id);
  }, [sim, rideOn]);

  const startRide = useCallback(() => {
    if (!startTs) setStartTs(Date.now());
    return true;
  }, [startTs]);

  const stopRide = useCallback(() => {
    return true;
  }, []);

  const resetRide = useCallback(() => {
    setStartTs(null);
    setSamples([]);
    setMetrics({ power: 0, cadence: 0, speed: 0, distance: 0, hr: 0 });
    return true;
  }, []);

  const elapsed = startTs ? (Date.now() - startTs) / 1000 : 0;
>>>>>>> 3978d1f5

  return {
    metrics,
    samples,
    elapsed,
    startRide,
    stopRide,
    resetRide,
  };
}<|MERGE_RESOLUTION|>--- conflicted
+++ resolved
@@ -1,4 +1,3 @@
-<<<<<<< HEAD
 import { useEffect, useMemo, useRef, useState } from "react";
 
 import { Metrics, Sample } from "../types";
@@ -142,95 +141,6 @@
   };
 
   const elapsed = useMemo(() => formatElapsed(elapsedSeconds), [elapsedSeconds]);
-=======
-import { useEffect, useState, useRef, useCallback } from "react";
-import { Metrics, Sample } from "../types";
-import { speedFromPower } from "../utils/metricsUtils";
-
-export function useMetrics(sim: boolean, rideOn: boolean) {
-  const [metrics, setMetrics] = useState<Metrics>({
-    power: 0,
-    cadence: 0,
-    speed: 0,
-    distance: 0,
-    hr: 0,
-  });
-  const [samples, setSamples] = useState<Sample[]>([]);
-  const [startTs, setStartTs] = useState<number | null>(null);
-  const lastUpdateRef = useRef<number | null>(null);
-
-  useEffect(() => {
-    let rafId: number;
-    function tick(ts: number) {
-      if (!lastUpdateRef.current) lastUpdateRef.current = ts;
-      const dt = (ts - lastUpdateRef.current) / 1000;
-      lastUpdateRef.current = ts;
-
-      if (rideOn) {
-        setMetrics((m) => {
-          const speed = m.speed || (sim ? speedFromPower(m.power) : 0);
-          const distance = m.distance + (speed * dt) / 3600;
-          return { ...m, distance };
-        });
-        setSamples((arr) => {
-          const now = Date.now();
-          const elapsed = startTs ? (now - startTs) / 1000 : 0;
-          const m = metrics;
-          const row: Sample = {
-            ts: now,
-            elapsed,
-            power: m.power,
-            cadence: m.cadence,
-            speed: m.speed,
-            distance: m.distance,
-            hr: m.hr,
-          };
-          if (arr.length === 0 || now - arr[arr.length - 1].ts > 500) {
-            return [...arr, row];
-          }
-          return arr;
-        });
-      }
-      rafId = requestAnimationFrame(tick);
-    }
-    rafId = requestAnimationFrame(tick);
-    return () => cancelAnimationFrame(rafId);
-  }, [rideOn, startTs, sim, metrics]);
-
-  useEffect(() => {
-    if (!sim) return;
-    let id = setInterval(() => {
-      if (!rideOn) return;
-      setMetrics((m) => {
-        const t = (Date.now() / 1000) % 1000;
-        const power = 180 + 40 * Math.sin(t * 0.4) + 20 * Math.cos(t * 0.9);
-        const cadence = 85 + 5 * Math.sin(t * 0.7);
-        const speed = speedFromPower(power);
-        const hr = 120 + Math.round(15 * Math.sin(t * 0.2));
-        return { ...m, power, cadence, speed, hr };
-      });
-    }, 250);
-    return () => clearInterval(id);
-  }, [sim, rideOn]);
-
-  const startRide = useCallback(() => {
-    if (!startTs) setStartTs(Date.now());
-    return true;
-  }, [startTs]);
-
-  const stopRide = useCallback(() => {
-    return true;
-  }, []);
-
-  const resetRide = useCallback(() => {
-    setStartTs(null);
-    setSamples([]);
-    setMetrics({ power: 0, cadence: 0, speed: 0, distance: 0, hr: 0 });
-    return true;
-  }, []);
-
-  const elapsed = startTs ? (Date.now() - startTs) / 1000 : 0;
->>>>>>> 3978d1f5
 
   return {
     metrics,
