import React, { useCallback, useEffect, useMemo, useState } from "react";
import { Sample } from "./types";
import { useMetrics } from "./hooks/useMetrics";
import { downloadCSV } from "./utils/metricsUtils";
import { Metric } from "./components/Metric";
import { useRoute } from "./hooks/useRoute";
import VirtualMap from "./components/VirtualMap";
import RouteLoader from "./components/RouteLoader";
import { useSettings } from "./hooks/useSettings";
import useBluetooth from "./hooks/useBluetooth";
import useWorkout from "./hooks/useWorkout";
import { useTrainerControl } from "./hooks/useTrainerControl";
import { useRideHistory } from "./hooks/useRideHistory";
import { ModernHeader } from "./components/ModernHeader";
import { ModernNavigation } from "./components/ModernNavigation";
import { ModernControls } from "./components/ModernControls";
import { LoadingSpinner } from "./components/LoadingStates";
<<<<<<< HEAD
=======
import BluetoothConnectPanel from "./components/BluetoothConnectPanel";

const DEVICE_KEYS = ["ftms", "cps", "hr"] as const;
const DEVICE_LABELS: Record<(typeof DEVICE_KEYS)[number], string> = {
  ftms: "Smart Trainer",
  cps: "Power Meter",
  hr: "Heart Rate Monitor",
};
>>>>>>> dc2c7112

function App() {
  type AppTab = "dashboard" | "workouts" | "analysis" | "routes" | "settings";

  const [sim, setSim] = useState(false);
  const [activeTab, setActiveTab] = useState<AppTab>("dashboard");
  const [rideOn, setRideOn] = useState(false);
  const [status, setStatus] = useState<string | null>(null);
  const [waypoints, setWaypoints] = useState<{ x: number; y: number }[]>([]);

  const { settings, updateSetting } = useSettings();

  const {
    metrics,
    samples,
    elapsed,
    startRide,
    stopRide,
    resetRide,
  } = useMetrics(sim, rideOn);

  const {
    route,
    isLoading,
    error,
    loadGPX,
    resetToDefault,
  } = useRoute();

<<<<<<< HEAD
  const { environment: env, connectedDevices: devices } = useBluetooth();
=======
  const {
    environment: env,
    connectedDevices: devices,
    statuses,
    errors,
    refreshEnvironment,
    connectFTMS,
    connectCPS,
    connectHR,
    disconnect,
  } = useBluetooth();
>>>>>>> dc2c7112
  const { isActive: activeWorkout, targetPower, targetCadence } = useWorkout();
  const { saveRide } = useRideHistory();

  const ftmsDevice = devices.ftms;
  const { setTargetPower, initializeControl } = useTrainerControl(ftmsDevice);

  const isConnecting = useMemo(
    () => ({
      ftms: statuses.ftms === "connecting" || statuses.ftms === "requesting",
      cps: statuses.cps === "connecting" || statuses.cps === "requesting",
      hr: statuses.hr === "connecting" || statuses.hr === "requesting",
    }),
    [statuses],
  );

  const bluetoothStatusMessage = useMemo(() => {
    const activeConnection = DEVICE_KEYS.find((key) =>
      ["connecting", "requesting"].includes(statuses[key] ?? ""),
    );
    if (activeConnection) {
      return `Connecting to ${DEVICE_LABELS[activeConnection]}...`;
    }

    const deviceError = DEVICE_KEYS.find((key) => Boolean(errors[key]));
    if (deviceError) {
      return `${DEVICE_LABELS[deviceError]}: ${errors[deviceError]}`;
    }

    const connectedCount = DEVICE_KEYS.filter((key) => devices[key]?.connected).length;
    if (connectedCount > 0) {
      return `${connectedCount} device${connectedCount > 1 ? "s" : ""} connected`;
    }

    if (env.canUse === false) {
      return "Bluetooth unavailable in this environment.";
    }

    return null;
  }, [devices, env.canUse, errors, statuses]);

  const handleDisconnectAll = useCallback(() => {
    DEVICE_KEYS.forEach((key) => {
      const device = devices[key];
      if (device?.connected) {
        disconnect(key);
      }
    });
  }, [devices, disconnect]);

  const handleSimToggle = useCallback(
    (enabled: boolean) => {
      setSim(enabled);
      updateSetting("autoStartRide", enabled);
    },
    [updateSetting],
  );

  useEffect(() => {
    setSim(settings.autoStartRide);
  }, [settings.autoStartRide]);

  useEffect(() => {
    if (ftmsDevice?.connected) {
      void initializeControl(ftmsDevice);
    }
  }, [ftmsDevice?.connected, ftmsDevice, initializeControl]);

  useEffect(() => {
    if (activeWorkout && targetPower && ftmsDevice?.connected) {
      void setTargetPower(targetPower);
    }
  }, [activeWorkout, targetPower, ftmsDevice?.connected, ftmsDevice, setTargetPower]);

  const handleStartRide = () => {
    if (startRide()) {
      setRideOn(true);
    }
  };

  const handleStopRide = () => {
    if (stopRide()) {
      setRideOn(false);
      if (samples.length > 0 && elapsed > 60) {
        saveRide(samples, elapsed, metrics.distance);
        setStatus("Ride saved!");
      }
    }
  };

  const handleResetRide = () => {
    if (resetRide()) {
      setRideOn(false);
    }
  };

  const handleRouteClick = useCallback((point: { x: number; y: number }) => {
    setWaypoints((prev) => [...prev, point]);
    setStatus(`Waypoint added at (${point.x.toFixed(2)}, ${point.y.toFixed(2)})`);
  }, []);

  return (
    <div className="min-h-screen bg-dark-950 text-dark-50">
      {/* Background elements */}
      <div className="fixed inset-0 bg-gradient-to-br from-primary-900/10 via-transparent to-success-900/10 pointer-events-none" />

      <div className="relative z-10">
        <ModernHeader env={env} devices={devices} sim={sim} onSimToggle={handleSimToggle} />
        <ModernNavigation activeTab={activeTab} onTabChange={(tab) => setActiveTab(tab as AppTab)} />

        <main className="max-w-7xl mx-auto px-6 py-8 space-y-8">
          <section className="glass-card p-6">
            <div className="flex flex-col gap-6 lg:flex-row lg:items-center lg:justify-between">
              <div className="space-y-2">
                <h2 className="text-2xl font-semibold text-dark-50">Virtual Route</h2>
                <p className="text-dark-400 text-sm">
                  Follow immersive courses, add waypoints, and let the trainer adjust automatically.
                </p>
              </div>
              <RouteLoader
                route={route}
                isLoading={isLoading}
                error={error}
                loadGpxFile={loadGPX}
                resetRoute={resetToDefault}
              />
            </div>

            {waypoints.length > 0 && (
              <div className="mt-4 flex flex-wrap items-center gap-3 text-sm text-dark-300">
                <span>Waypoints: {waypoints.length}</span>
                <button
                  onClick={() => {
                    setWaypoints([]);
                    setStatus("Waypoints cleared");
                  }}
                  className="btn-secondary px-4 py-2 text-xs font-medium"
                >
                  Clear
                </button>
              </div>
            )}

            <p className="mt-4 text-sm text-dark-400">
              Tip: Load a .gpx file to follow a real-world route.
            </p>
          </section>

          <section className="grid grid-cols-1 lg:grid-cols-3 gap-6">
            <div className="lg:col-span-1 space-y-6">
<<<<<<< HEAD
=======
              <BluetoothConnectPanel
                env={env}
                devices={devices}
                status={bluetoothStatusMessage}
                onConnectFTMS={connectFTMS}
                onConnectCPS={connectCPS}
                onConnectHR={connectHR}
                onDisconnectDevice={disconnect}
                onDisconnectAll={handleDisconnectAll}
                onRefreshEnv={refreshEnvironment}
                onShowFix={refreshEnvironment}
                isConnecting={isConnecting}
                errors={errors}
              />

>>>>>>> dc2c7112
              {/* Metrics Grid */}
              <div className="grid grid-cols-2 gap-4">
                <Metric label="Power" value={metrics.power} unit="W" target={targetPower} />
                <Metric label="Cadence" value={metrics.cadence} unit="rpm" target={targetCadence} />
                <Metric label="Speed" value={metrics.speed} unit="kph" />
                <Metric label="Distance" value={metrics.distance} unit="km" />
                <Metric label="Heart Rate" value={metrics.hr} unit="bpm" />
                <Metric label="Elapsed" value={elapsed} unit="" />
              </div>

              {/* Controls */}
              <div className="glass-card p-6">
                <ModernControls
                  rideOn={rideOn}
                  onStartRide={handleStartRide}
                  onStopRide={handleStopRide}
                  onResetRide={handleResetRide}
                  onExportCSV={() => downloadCSV(`ride-${new Date().toISOString()}.csv`, samples)}
                  samples={samples}
                />
              </div>

              {/* Status */}
              {status && (
                <div className="glass-card p-4">
                  <div className="flex items-center gap-3">
                    <LoadingSpinner size="sm" />
                    <span className="text-dark-300">{status}</span>
                  </div>
                </div>
              )}
            </div>

            {/* Virtual Map */}
            <div className="lg:col-span-2">
              <VirtualMap
                route={route}
                metrics={metrics}
                waypoints={waypoints}
                onRouteClick={handleRouteClick}
              />
            </div>
          </section>

          {activeTab === "settings" && (
            <section className="glass-card p-6">
              <h2 className="text-2xl font-semibold text-dark-50">Settings</h2>
              <p className="text-sm text-dark-400 mt-1">
                Configure how the dashboard behaves and personalize your experience.
              </p>

              <div className="mt-6 grid gap-6 md:grid-cols-2">
                <div className="space-y-4">
                  <h3 className="text-lg font-medium text-dark-200">Data Recording</h3>
                  <label className="flex items-center gap-3 text-dark-300">
                    <input
                      type="checkbox"
                      checked={settings.dataRecording}
                      onChange={(e) => updateSetting("dataRecording", e.target.checked)}
                    />
                    <span>Record ride data automatically</span>
                  </label>
                </div>

                <div className="space-y-4">
                  <h3 className="text-lg font-medium text-dark-200">Units</h3>
                  <div className="flex flex-col gap-3 text-dark-300">
                    <label className="flex items-center gap-3">
                      <input
                        type="radio"
                        name="units"
                        value="metric"
                        checked={settings.units === "metric"}
                        onChange={() => updateSetting("units", "metric")}
                      />
                      <span>Metric (km/h, km)</span>
                    </label>
                    <label className="flex items-center gap-3">
                      <input
                        type="radio"
                        name="units"
                        value="imperial"
                        checked={settings.units === "imperial"}
                        onChange={() => updateSetting("units", "imperial")}
                      />
                      <span>Imperial (mph, miles)</span>
                    </label>
                  </div>
                </div>

                <div className="space-y-4 md:col-span-2">
                  <h3 className="text-lg font-medium text-dark-200">Display</h3>
                  <label className="flex items-center gap-3 text-dark-300">
                    <input
                      type="checkbox"
                      checked={settings.showAnimations}
                      onChange={(e) => updateSetting("showAnimations", e.target.checked)}
                    />
                    <span>Show animations</span>
                  </label>
                </div>
              </div>
            </section>
          )}
        </main>
      </div>
    </div>
  );
}

export default App;<|MERGE_RESOLUTION|>--- conflicted
+++ resolved
@@ -15,17 +15,6 @@
 import { ModernNavigation } from "./components/ModernNavigation";
 import { ModernControls } from "./components/ModernControls";
 import { LoadingSpinner } from "./components/LoadingStates";
-<<<<<<< HEAD
-=======
-import BluetoothConnectPanel from "./components/BluetoothConnectPanel";
-
-const DEVICE_KEYS = ["ftms", "cps", "hr"] as const;
-const DEVICE_LABELS: Record<(typeof DEVICE_KEYS)[number], string> = {
-  ftms: "Smart Trainer",
-  cps: "Power Meter",
-  hr: "Heart Rate Monitor",
-};
->>>>>>> dc2c7112
 
 function App() {
   type AppTab = "dashboard" | "workouts" | "analysis" | "routes" | "settings";
@@ -55,21 +44,7 @@
     resetToDefault,
   } = useRoute();
 
-<<<<<<< HEAD
   const { environment: env, connectedDevices: devices } = useBluetooth();
-=======
-  const {
-    environment: env,
-    connectedDevices: devices,
-    statuses,
-    errors,
-    refreshEnvironment,
-    connectFTMS,
-    connectCPS,
-    connectHR,
-    disconnect,
-  } = useBluetooth();
->>>>>>> dc2c7112
   const { isActive: activeWorkout, targetPower, targetCadence } = useWorkout();
   const { saveRide } = useRideHistory();
 
@@ -219,24 +194,6 @@
 
           <section className="grid grid-cols-1 lg:grid-cols-3 gap-6">
             <div className="lg:col-span-1 space-y-6">
-<<<<<<< HEAD
-=======
-              <BluetoothConnectPanel
-                env={env}
-                devices={devices}
-                status={bluetoothStatusMessage}
-                onConnectFTMS={connectFTMS}
-                onConnectCPS={connectCPS}
-                onConnectHR={connectHR}
-                onDisconnectDevice={disconnect}
-                onDisconnectAll={handleDisconnectAll}
-                onRefreshEnv={refreshEnvironment}
-                onShowFix={refreshEnvironment}
-                isConnecting={isConnecting}
-                errors={errors}
-              />
-
->>>>>>> dc2c7112
               {/* Metrics Grid */}
               <div className="grid grid-cols-2 gap-4">
                 <Metric label="Power" value={metrics.power} unit="W" target={targetPower} />
