--- conflicted
+++ resolved
@@ -148,7 +148,6 @@
   }, [activeTab]);
 
   const streetViewDisabled = !googleMapsApiKey;
-<<<<<<< HEAD
   const mapboxDisabled = !mapboxApiKey;
 
   const disabledViewOptions = useMemo(() => {
@@ -175,31 +174,6 @@
       setCurrentView(activeView);
     }
   }, [activeView, currentView]);
-=======
-  const mapboxViewDisabled = !mapboxApiKey;
-
-  const disabledViewOptions = useMemo<Partial<Record<ViewOption, boolean>>>(() => {
-    const disabled: Partial<Record<ViewOption, boolean>> = {};
-
-    if (streetViewDisabled) {
-      disabled.street = true;
-    }
-
-    if (mapboxViewDisabled) {
-      disabled.mapbox = true;
-    }
-
-    return disabled;
-  }, [streetViewDisabled, mapboxViewDisabled]);
-
-  useEffect(() => {
-    const nextView = getFallbackView(currentView, disabledViewOptions);
-
-    if (nextView !== currentView) {
-      setCurrentView(nextView);
-    }
-  }, [currentView, disabledViewOptions]);
->>>>>>> 040c8756
 
   const {
     environment,
@@ -295,7 +269,6 @@
           onChange={setCurrentView}
           disabledOptions={Object.keys(disabledViewOptions).length ? disabledViewOptions : undefined}
         />
-<<<<<<< HEAD
         {streetViewDisabled || mapboxDisabled ? (
           <div className="text-center text-xs text-neutral-400">
             <div className="space-y-1">
@@ -306,16 +279,6 @@
                 <p>Add a Mapbox token in Settings to enable Mapbox 3D.</p>
               ) : null}
             </div>
-=======
-        {streetViewDisabled || mapboxViewDisabled ? (
-          <div className="text-center text-xs text-neutral-400 space-y-1">
-            {streetViewDisabled ? (
-              <p>Add a Google Maps API key in Settings to enable Street View.</p>
-            ) : null}
-            {mapboxViewDisabled ? (
-              <p>Add a Mapbox token in Settings to enable Mapbox 3D.</p>
-            ) : null}
->>>>>>> 040c8756
           </div>
         ) : null}
       </div>
